--- conflicted
+++ resolved
@@ -122,22 +122,16 @@
         "cc/kernels/gelu_op.h",
         "cc/kernels/hardshrink_op.cc",
         "cc/kernels/hardshrink_op.h",
-<<<<<<< HEAD
+        "cc/kernels/lisht_op.cc",
+        "cc/kernels/lisht_op.h",
         "cc/kernels/mish_op.cc",
         "cc/kernels/mish_op.h",
-=======
-        "cc/kernels/lisht_op.cc",
-        "cc/kernels/lisht_op.h",
->>>>>>> a6036252
         "cc/kernels/tanhshrink_op.cc",
         "cc/kernels/tanhshrink_op.h",
         "cc/ops/gelu_op.cc",
         "cc/ops/hardshrink_op.cc",
-<<<<<<< HEAD
+        "cc/ops/lisht_op.cc",
         "cc/ops/mish_op.cc",
-=======
-        "cc/ops/lisht_op.cc",
->>>>>>> a6036252
         "cc/ops/tanhshrink_op.cc",
     ],
     copts = [
@@ -152,11 +146,8 @@
     ] + if_cuda_is_configured([
         ":gelu_op_gpu",
         ":hardshrink_op_gpu",
-<<<<<<< HEAD
+        ":lisht_op_gpu",
         ":mish_op_gpu",
-=======
-        ":lisht_op_gpu",
->>>>>>> a6036252
         ":tanhshrink_op_gpu",
     ]),
 )