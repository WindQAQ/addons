--- conflicted
+++ resolved
@@ -83,12 +83,6 @@
 
 Run selected tests:
 
-<<<<<<< HEAD
-bash tools/ci_testing/addons_cpu.sh
-```
-
-#### Locally Testing GPU
-=======
 ```bash
 bazel test -c opt -k \
 --test_timeout 300,450,1200,3600 \
@@ -102,7 +96,6 @@
 
 ### Locally Testing GPU
 Run all tests in docker:
->>>>>>> bcd790f0
 
 ```bash
 bash tools/run_docker.sh -d gpu -c 'make gpu-unit-test'
@@ -112,14 +105,6 @@
 
 ```bash
 docker run --runtime=nvidia --rm -it -v ${PWD}:/addons -w /addons gcr.io/tensorflow-testing/nosla-cuda10.1-cudnn7-ubuntu16.04-manylinux2010 /bin/bash
-<<<<<<< HEAD
-
-export TF_GPU_COUNT=4 # Specify number of GPUs available
-export TF_TESTS_PER_GPU=8 # Specify number of tests per GPU
-export TF_PER_DEVICE_MEMORY_LIMIT_MB=1024 # Limit the memory used per test
-
-bash tools/ci_testing/addons_gpu.sh
-=======
 export TF_NEED_CUDA=1
 ./configure.sh  # Links project with TensorFlow dependency
 ```
@@ -133,7 +118,6 @@
 --test_output=all \
 --jobs=1 \
 //tensorflow_addons/<test_selection>
->>>>>>> bcd790f0
 ```
 
 `<test_selection>` can be `...` for all tests or `<package>:<py_test_name>` for individual tests.
