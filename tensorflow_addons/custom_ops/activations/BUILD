--- conflicted
+++ resolved
@@ -4,143 +4,7 @@
 
 load("//tensorflow_addons:tensorflow_addons.bzl", "custom_op_library")
 
-<<<<<<< HEAD
-cc_library(
-    name = "gelu_op_gpu",
-    srcs = [
-        "cc/kernels/gelu_op.h",
-        "cc/kernels/gelu_op_gpu.cu.cc",
-    ],
-    copts = if_cuda_is_configured([
-        "-DGOOGLE_CUDA=1",
-        "-x cuda",
-        "-nvcc_options=relaxed-constexpr",
-        "-nvcc_options=ftz=true",
-    ]),
-    deps = [
-        "@local_config_tf//:libtensorflow_framework",
-        "@local_config_tf//:tf_header_lib",
-    ] + if_cuda_is_configured([
-        "@local_config_cuda//cuda:cuda_headers",
-        "@local_config_cuda//cuda:cudart_static",
-    ]),
-    alwayslink = 1,
-)
-
-cc_library(
-    name = "hardshrink_op_gpu",
-    srcs = [
-        "cc/kernels/hardshrink_op.h",
-        "cc/kernels/hardshrink_op_gpu.cu.cc",
-    ],
-    copts = if_cuda_is_configured([
-        "-DGOOGLE_CUDA=1",
-        "-x cuda",
-        "-nvcc_options=relaxed-constexpr",
-        "-nvcc_options=ftz=true",
-    ]),
-    deps = [
-        "@local_config_tf//:libtensorflow_framework",
-        "@local_config_tf//:tf_header_lib",
-    ] + if_cuda_is_configured([
-        "@local_config_cuda//cuda:cuda_headers",
-        "@local_config_cuda//cuda:cudart_static",
-    ]),
-    alwayslink = 1,
-)
-
-cc_library(
-    name = "lisht_op_gpu",
-    srcs = [
-        "cc/kernels/lisht_op.h",
-        "cc/kernels/lisht_op_gpu.cu.cc",
-    ],
-    copts = if_cuda_is_configured([
-        "-DGOOGLE_CUDA=1",
-        "-x cuda",
-        "-nvcc_options=relaxed-constexpr",
-        "-nvcc_options=ftz=true",
-    ]),
-    deps = [
-        "@local_config_tf//:libtensorflow_framework",
-        "@local_config_tf//:tf_header_lib",
-    ] + if_cuda_is_configured([
-        "@local_config_cuda//cuda:cuda_headers",
-        "@local_config_cuda//cuda:cudart_static",
-    ]),
-    alwayslink = 1,
-)
-
-cc_library(
-    name = "mish_op_gpu",
-    srcs = [
-        "cc/kernels/mish_op.h",
-        "cc/kernels/mish_op_gpu.cu.cc",
-    ],
-    copts = if_cuda_is_configured([
-        "-DGOOGLE_CUDA=1",
-        "-x cuda",
-        "-nvcc_options=relaxed-constexpr",
-        "-nvcc_options=ftz=true",
-    ]),
-    deps = [
-        "@local_config_tf//:libtensorflow_framework",
-        "@local_config_tf//:tf_header_lib",
-    ] + if_cuda_is_configured([
-        "@local_config_cuda//cuda:cuda_headers",
-        "@local_config_cuda//cuda:cudart_static",
-    ]),
-    alwayslink = 1,
-)
-
-cc_library(
-    name = "softshrink_op_gpu",
-    srcs = [
-        "cc/kernels/softshrink_op.h",
-        "cc/kernels/softshrink_op_gpu.cu.cc",
-    ],
-    copts = if_cuda_is_configured([
-        "-DGOOGLE_CUDA=1",
-        "-x cuda",
-        "-nvcc_options=relaxed-constexpr",
-        "-nvcc_options=ftz=true",
-    ]),
-    deps = [
-        "@local_config_tf//:libtensorflow_framework",
-        "@local_config_tf//:tf_header_lib",
-    ] + if_cuda_is_configured([
-        "@local_config_cuda//cuda:cuda_headers",
-        "@local_config_cuda//cuda:cudart_static",
-    ]),
-    alwayslink = 1,
-)
-
-cc_library(
-    name = "tanhshrink_op_gpu",
-    srcs = [
-        "cc/kernels/tanhshrink_op.h",
-        "cc/kernels/tanhshrink_op_gpu.cu.cc",
-    ],
-    copts = if_cuda_is_configured([
-        "-DGOOGLE_CUDA=1",
-        "-x cuda",
-        "-nvcc_options=relaxed-constexpr",
-        "-nvcc_options=ftz=true",
-    ]),
-    deps = [
-        "@local_config_tf//:libtensorflow_framework",
-        "@local_config_tf//:tf_header_lib",
-    ] + if_cuda_is_configured([
-        "@local_config_cuda//cuda:cuda_headers",
-        "@local_config_cuda//cuda:cudart_static",
-    ]),
-    alwayslink = 1,
-)
-
-cc_binary(
-=======
 custom_op_library(
->>>>>>> 40de2b94
     name = "_activation_ops.so",
     srcs = [
         "cc/kernels/gelu_op.cc",
@@ -162,25 +26,6 @@
         "cc/ops/softshrink_op.cc",
         "cc/ops/tanhshrink_op.cc",
     ],
-<<<<<<< HEAD
-    copts = [
-        "-pthread",
-        "-std=c++11",
-        D_GLIBCXX_USE_CXX11_ABI,
-    ] + if_cuda(["-DGOOGLE_CUDA=1"]),
-    linkshared = 1,
-    deps = [
-        "@local_config_tf//:libtensorflow_framework",
-        "@local_config_tf//:tf_header_lib",
-    ] + if_cuda_is_configured([
-        ":gelu_op_gpu",
-        ":hardshrink_op_gpu",
-        ":lisht_op_gpu",
-        ":mish_op_gpu",
-        ":softshrink_op_gpu",
-        ":tanhshrink_op_gpu",
-    ]),
-=======
     cuda_srcs = [
         "cc/kernels/gelu_op.h",
         "cc/kernels/gelu_op_gpu.cu.cc",
@@ -188,10 +33,11 @@
         "cc/kernels/hardshrink_op_gpu.cu.cc",
         "cc/kernels/lisht_op.h",
         "cc/kernels/lisht_op_gpu.cu.cc",
+        "cc/kernels/mish_op.h",
+        "cc/kernels/mish_op_gpu.cu.cc",
         "cc/kernels/softshrink_op.h",
         "cc/kernels/softshrink_op_gpu.cu.cc",
         "cc/kernels/tanhshrink_op.h",
         "cc/kernels/tanhshrink_op_gpu.cu.cc",
     ],
->>>>>>> 40de2b94
 )