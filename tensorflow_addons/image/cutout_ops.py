# Copyright 2019 The TensorFlow Authors. All Rights Reserved.
#
# Licensed under the Apache License, Version 2.0 (the "License");
# you may not use this file except in compliance with the License.
# You may obtain a copy of the License at
#
#     http://www.apache.org/licenses/LICENSE-2.0
#
# Unless required by applicable law or agreed to in writing, software
# distributed under the License is distributed on an "AS IS" BASIS,
# WITHOUT WARRANTIES OR CONDITIONS OF ANY KIND, either express or implied.
# See the License for the specific language governing permissions and
# limitations under the License.
# ==============================================================================
"""Cutout op"""

import warnings

import tensorflow as tf
from tensorflow_addons.utils import keras_utils
from tensorflow_addons.utils.types import TensorLike, Number


def _get_image_wh(images, data_format):
    if data_format == "channels_last":
        image_height, image_width = tf.shape(images)[1], tf.shape(images)[2]
    else:
        image_height, image_width = tf.shape(images)[2], tf.shape(images)[3]

    return image_height, image_width


def _norm_params(images, mask_size, data_format):
    mask_size = tf.convert_to_tensor(mask_size)
    if tf.executing_eagerly():
        tf.assert_equal(
            tf.reduce_any(mask_size % 2 != 0),
            False,
            "mask_size should be divisible by 2",
        )
    if tf.rank(mask_size) == 0:
        mask_size = tf.stack([mask_size, mask_size])
    data_format = keras_utils.normalize_data_format(data_format)
    image_height, image_width = _get_image_wh(images, data_format)
    return mask_size, data_format, image_height, image_width


def random_cutout(
    images: TensorLike,
    mask_size: TensorLike,
    constant_values: Number = 0,
    seed: Number = None,
<<<<<<< HEAD
    data_format: str = None,
=======
    data_format: str = "channels_last",
>>>>>>> 90825574
) -> tf.Tensor:
    """Apply cutout (https://arxiv.org/abs/1708.04552) to images.

    This operation applies a (mask_height x mask_width) mask of zeros to
    a random location within `img`. The pixel values filled in will be of the
    value `replace`. The located where the mask will be applied is randomly
    chosen uniformly over the whole images.

    Args:
      images: A tensor of shape
        (batch_size, height, width, channels)
        (NHWC), (batch_size, channels, height, width)(NCHW).
      mask_size: Specifies how big the zero mask that will be generated is that
        is applied to the images. The mask will be of size
        (mask_height x mask_width). Note: mask_size should be divisible by 2.
      constant_values: What pixel value to fill in the images in the area that has
        the cutout mask applied to it.
      seed: A Python integer. Used in combination with `tf.random.set_seed` to
        create a reproducible sequence of tensors across multiple calls.
      data_format: A string, one of `channels_last` (default) or `channels_first`.
        The ordering of the dimensions in the inputs.
        `channels_last` corresponds to inputs with shape
        `(batch_size, ..., channels)` while `channels_first` corresponds to
        inputs with shape `(batch_size, channels, ...)`.
    Returns:
      An image Tensor.
    Raises:
      InvalidArgumentError: if mask_size can't be divisible by 2.
    """
    if data_format is not None:
        warnings.warn(
            "Addons supports only channel-last image operations."
            "The argument `data_format` will be removed in Addons `0.12`",
            DeprecationWarning,
        )

    batch_size = tf.shape(images)[0]
    mask_size, data_format, image_height, image_width = _norm_params(
        images, mask_size, data_format
    )

    cutout_center_height = tf.random.uniform(
        shape=[batch_size], minval=0, maxval=image_height, dtype=tf.int32, seed=seed
    )
    cutout_center_width = tf.random.uniform(
        shape=[batch_size], minval=0, maxval=image_width, dtype=tf.int32, seed=seed
    )

    offset = tf.transpose([cutout_center_height, cutout_center_width], [1, 0])
    return cutout(images, mask_size, offset, constant_values, data_format,)


def cutout(
    images: TensorLike,
    mask_size: TensorLike,
    offset: TensorLike = (0, 0),
    constant_values: Number = 0,
<<<<<<< HEAD
    data_format: str = None,
=======
    data_format: str = "channels_last",
>>>>>>> 90825574
) -> tf.Tensor:
    """Apply cutout (https://arxiv.org/abs/1708.04552) to images.

    This operation applies a (mask_height x mask_width) mask of zeros to
    a location within `img` specified by the offset. The pixel values filled in will be of the
    value `replace`. The located where the mask will be applied is randomly
    chosen uniformly over the whole images.

    Args:
      images: A tensor of shape (batch_size, height, width, channels)
        (NHWC), (batch_size, channels, height, width)(NCHW).
      mask_size: Specifies how big the zero mask that will be generated is that
        is applied to the images. The mask will be of size
        (mask_height x mask_width). Note: mask_size should be divisible by 2.
      offset: A tuple of (height, width) or (batch_size, 2)
      constant_values: What pixel value to fill in the images in the area that has
        the cutout mask applied to it.
      data_format: A string, one of `channels_last` (default) or `channels_first`.
        The ordering of the dimensions in the inputs.
        `channels_last` corresponds to inputs with shape
        `(batch_size, ..., channels)` while `channels_first` corresponds to
        inputs with shape `(batch_size, channels, ...)`.
    Returns:
      An image Tensor.
    Raises:
      InvalidArgumentError: if mask_size can't be divisible by 2.
    """
    if data_format is not None:
        warnings.warn(
            "Addons supports only channel-last image operations."
            "The argument `data_format` will be removed in Addons `0.12`",
            DeprecationWarning,
        )

    with tf.name_scope("cutout"):
        origin_shape = images.shape
        offset = tf.convert_to_tensor(offset)
        mask_size, data_format, image_height, image_width = _norm_params(
            images, mask_size, data_format
        )
        mask_size = mask_size // 2

        if tf.rank(offset) == 1:
            offset = tf.expand_dims(offset, 0)
        cutout_center_heights = offset[:, 0]
        cutout_center_widths = offset[:, 1]

        lower_pads = tf.maximum(0, cutout_center_heights - mask_size[0])
        upper_pads = tf.maximum(0, image_height - cutout_center_heights - mask_size[0])
        left_pads = tf.maximum(0, cutout_center_widths - mask_size[1])
        right_pads = tf.maximum(0, image_width - cutout_center_widths - mask_size[1])

        cutout_shape = tf.transpose(
            [
                image_height - (lower_pads + upper_pads),
                image_width - (left_pads + right_pads),
            ],
            [1, 0],
        )
        masks = tf.TensorArray(images.dtype, 0, dynamic_size=True)
        for i in tf.range(tf.shape(cutout_shape)[0]):
            padding_dims = [
                [lower_pads[i], upper_pads[i]],
                [left_pads[i], right_pads[i]],
            ]
            mask = tf.pad(
                tf.zeros(cutout_shape[i], dtype=images.dtype),
                padding_dims,
                constant_values=1,
            )
            masks = masks.write(i, mask)

        if data_format == "channels_last":
            mask_4d = tf.expand_dims(masks.stack(), -1)
            mask = tf.tile(mask_4d, [1, 1, 1, tf.shape(images)[-1]])
        else:
            mask_4d = tf.expand_dims(masks.stack(), 1)
            mask = tf.tile(mask_4d, [1, tf.shape(images)[1], 1, 1])
        images = tf.where(
            mask == 0,
            tf.ones_like(images, dtype=images.dtype) * constant_values,
            images,
        )
        images.set_shape(origin_shape)
        return images<|MERGE_RESOLUTION|>--- conflicted
+++ resolved
@@ -50,11 +50,7 @@
     mask_size: TensorLike,
     constant_values: Number = 0,
     seed: Number = None,
-<<<<<<< HEAD
-    data_format: str = None,
-=======
     data_format: str = "channels_last",
->>>>>>> 90825574
 ) -> tf.Tensor:
     """Apply cutout (https://arxiv.org/abs/1708.04552) to images.
 
@@ -84,9 +80,9 @@
     Raises:
       InvalidArgumentError: if mask_size can't be divisible by 2.
     """
-    if data_format is not None:
+    if data_format == "channels_first":
         warnings.warn(
-            "Addons supports only channel-last image operations."
+            "Addons will supports only channel-last image operations in the future."
             "The argument `data_format` will be removed in Addons `0.12`",
             DeprecationWarning,
         )
@@ -112,11 +108,7 @@
     mask_size: TensorLike,
     offset: TensorLike = (0, 0),
     constant_values: Number = 0,
-<<<<<<< HEAD
-    data_format: str = None,
-=======
     data_format: str = "channels_last",
->>>>>>> 90825574
 ) -> tf.Tensor:
     """Apply cutout (https://arxiv.org/abs/1708.04552) to images.
 
@@ -144,9 +136,9 @@
     Raises:
       InvalidArgumentError: if mask_size can't be divisible by 2.
     """
-    if data_format is not None:
+    if data_format == "channels_first":
         warnings.warn(
-            "Addons supports only channel-last image operations."
+            "Addons will support only channel-last image operations in the future."
             "The argument `data_format` will be removed in Addons `0.12`",
             DeprecationWarning,
         )
