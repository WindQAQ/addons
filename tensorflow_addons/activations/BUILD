--- conflicted
+++ resolved
@@ -9,11 +9,8 @@
         "gelu.py",
         "hardshrink.py",
         "lisht.py",
-<<<<<<< HEAD
         "mish.py",
-=======
         "softshrink.py",
->>>>>>> 8ff0b54c
         "sparsemax.py",
         "tanhshrink.py",
     ],
@@ -90,21 +87,25 @@
 )
 
 py_test(
-<<<<<<< HEAD
     name = "mish_test",
     size = "small",
     srcs = [
         "mish_test.py",
     ],
     main = "mish_test.py",
-=======
+    srcs_version = "PY2AND3",
+    deps = [
+        ":activations",
+    ],
+)
+
+py_test(
     name = "softshrink_test",
     size = "small",
     srcs = [
         "softshrink_test.py",
     ],
     main = "softshrink_test.py",
->>>>>>> 8ff0b54c
     srcs_version = "PY2AND3",
     deps = [
         ":activations",
