--- conflicted
+++ resolved
@@ -9,11 +9,8 @@
         "gelu.py",
         "hardshrink.py",
         "lisht.py",
-<<<<<<< HEAD
         "mish.py",
-=======
         "rrelu.py",
->>>>>>> 88246d30
         "softshrink.py",
         "sparsemax.py",
         "tanhshrink.py",
