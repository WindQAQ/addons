--- conflicted
+++ resolved
@@ -13,13 +13,10 @@
         "cc/kernels/hardshrink_op.h",
         "cc/kernels/lisht_op.cc",
         "cc/kernels/lisht_op.h",
-<<<<<<< HEAD
         "cc/kernels/mish_op.cc",
         "cc/kernels/mish_op.h",
-=======
         "cc/kernels/rrelu_op.cc",
         "cc/kernels/rrelu_op.h",
->>>>>>> 88246d30
         "cc/kernels/softshrink_op.cc",
         "cc/kernels/softshrink_op.h",
         "cc/kernels/tanhshrink_op.cc",
@@ -27,11 +24,8 @@
         "cc/ops/gelu_op.cc",
         "cc/ops/hardshrink_op.cc",
         "cc/ops/lisht_op.cc",
-<<<<<<< HEAD
         "cc/ops/mish_op.cc",
-=======
         "cc/ops/rrelu_op.cc",
->>>>>>> 88246d30
         "cc/ops/softshrink_op.cc",
         "cc/ops/tanhshrink_op.cc",
     ],
@@ -42,13 +36,10 @@
         "cc/kernels/hardshrink_op_gpu.cu.cc",
         "cc/kernels/lisht_op.h",
         "cc/kernels/lisht_op_gpu.cu.cc",
-<<<<<<< HEAD
         "cc/kernels/mish_op.h",
         "cc/kernels/mish_op_gpu.cu.cc",
-=======
         "cc/kernels/rrelu_op.h",
         "cc/kernels/rrelu_op_gpu.cu.cc",
->>>>>>> 88246d30
         "cc/kernels/softshrink_op.h",
         "cc/kernels/softshrink_op_gpu.cu.cc",
         "cc/kernels/tanhshrink_op.h",
