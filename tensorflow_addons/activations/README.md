# Addons - Activations

## Maintainers
| Submodule | Maintainers               | Contact Info                             |
|:----------|:--------------------------|:-----------------------------------------|
| gelu      | @AakashKumarNain @WindQAQ | aakashnain@outlook.com windqaq@gmail.com |
| hardshrink| @WindQAQ                  | windqaq@gmail.com                        |
| lisht     | @WindQAQ                  | windqaq@gmail.com                        |
<<<<<<< HEAD
| mish      | @digantamisra98 @WindQAQ  | mishradiganta91@gmail.com, windqaq@gmail.com |
=======
| softshrink| @WindQAQ                  | windqaq@gmail.com                        |
>>>>>>> 8ff0b54c
| sparsemax | @AndreasMadsen            | amwwebdk+github@gmail.com                |
| tanhshrink| @fsx950223                | fsx950223@gmail.com                      |

## Contents
| Submodule | Activation | Reference                        |
|:----------|:-----------|:---------------------------------|
| gelu      | gelu       | https://arxiv.org/abs/1606.08415 |
| hardshrink| hardshrink |                                  |
| lisht     | lisht      | https://arxiv.org/abs/1901.05894 | 
<<<<<<< HEAD
| mish      | mish       | https://arxiv.org/abs/1908.08681 |
=======
| softshrink| softshrink |                                  |
>>>>>>> 8ff0b54c
| sparsemax | sparsemax  | https://arxiv.org/abs/1602.02068 |
| tanhshrink| tanhshrink |                                  |

## Contribution Guidelines
#### Standard API
In order to conform with the current API standard, all activations
must:
 * Be a `tf.function`.
 * [Register as a keras global object](https://github.com/tensorflow/addons/blob/master/tensorflow_addons/utils/keras_utils.py)
  so it can be serialized properly.
 * Add the addon to the `py_library` in this sub-package's BUILD file.

#### Testing Requirements
 * Simple unittests that demonstrate the layer is behaving as expected.
 * When applicable, run all unittests with TensorFlow's
   `@run_in_graph_and_eager_modes` (for test method)
   or `run_all_in_graph_and_eager_modes` (for TestCase subclass)
   decorator.
 * Add a `py_test` to this sub-package's BUILD file.
 * Add activation name to [activations_test.py](https://github.com/tensorflow/addons/tree/master/tensorflow_addons/activations/activations_test.py) to test serialization.

#### Documentation Requirements
 * Update the table of contents in this sub-package's README.<|MERGE_RESOLUTION|>--- conflicted
+++ resolved
@@ -6,11 +6,8 @@
 | gelu      | @AakashKumarNain @WindQAQ | aakashnain@outlook.com windqaq@gmail.com |
 | hardshrink| @WindQAQ                  | windqaq@gmail.com                        |
 | lisht     | @WindQAQ                  | windqaq@gmail.com                        |
-<<<<<<< HEAD
 | mish      | @digantamisra98 @WindQAQ  | mishradiganta91@gmail.com, windqaq@gmail.com |
-=======
 | softshrink| @WindQAQ                  | windqaq@gmail.com                        |
->>>>>>> 8ff0b54c
 | sparsemax | @AndreasMadsen            | amwwebdk+github@gmail.com                |
 | tanhshrink| @fsx950223                | fsx950223@gmail.com                      |
 
@@ -20,11 +17,8 @@
 | gelu      | gelu       | https://arxiv.org/abs/1606.08415 |
 | hardshrink| hardshrink |                                  |
 | lisht     | lisht      | https://arxiv.org/abs/1901.05894 | 
-<<<<<<< HEAD
 | mish      | mish       | https://arxiv.org/abs/1908.08681 |
-=======
 | softshrink| softshrink |                                  |
->>>>>>> 8ff0b54c
 | sparsemax | sparsemax  | https://arxiv.org/abs/1602.02068 |
 | tanhshrink| tanhshrink |                                  |
 
