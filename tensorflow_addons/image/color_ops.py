--- conflicted
+++ resolved
@@ -80,11 +80,7 @@
 
 
 def equalize(
-<<<<<<< HEAD
-    image: TensorLike, name: Optional[str] = None, data_format: str = None
-=======
     image: TensorLike, data_format: str = "channels_last", name: Optional[str] = None
->>>>>>> 90825574
 ) -> tf.Tensor:
     """Equalize image(s)
 
@@ -103,7 +99,7 @@
     """
     if data_format is not None:
         warnings.warn(
-            "Addons supports only channel-last image operations."
+            "Addons will support only channel-last image operations in the future."
             "The argument `data_format` will be removed in Addons `0.12`",
             DeprecationWarning,
         )
